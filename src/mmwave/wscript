# -*- Mode: python; py-indent-offset: 4; indent-tabs-mode: nil; coding: utf-8; -*-

# def options(opt):
#     pass

# def configure(conf):
#     conf.check_nonfatal(header_name='stdint.h', define_name='HAVE_STDINT_H')

def build(bld):
    module = bld.create_ns3_module('mmwave', ['core','network', 'spectrum', 'virtual-net-device','point-to-point','applications','internet', 'lte'])
    module.source = [
        'helper/mmwave-helper.cc',
        'helper/mmwave-phy-rx-trace.cc',
        'helper/mmwave-point-to-point-epc-helper.cc',
        'model/mmwave-net-device.cc',
        'model/mmwave-enb-net-device.cc',
        'model/mmwave-ue-net-device.cc',
        'model/mmwave-phy.cc',
        'model/mmwave-enb-phy.cc',
        'model/mmwave-ue-phy.cc',
        'model/mmwave-spectrum-phy.cc',
        'model/mmwave-spectrum-value-helper.cc',
        'model/mmwave-beamforming.cc',
        'model/mmwave-interference.cc',
        'model/mmwave-chunk-processor.cc',
        'model/mmwave-mac.cc',
        'model/mmwave-mac-scheduler.cc',
        'model/mmwave-rr-mac-scheduler.cc',
        'model/mmwave-control-messages.cc',
        'model/mmwave-spectrum-signal-parameters.cc',
        'model/mmwave-radio-bearer-tag.cc',
        'model/mmwave-amc.cc',
        'model/mmwave-phy-mac-common.cc',
        'model/mmwave-mac-sched-sap.cc',
        'model/mmwave-phy-sap.cc',
        'model/mmwave-mi-error-model.cc',
        'model/mmwave-enb-mac.cc',
        'model/mmwave-ue-mac.cc',
        'model/mmwave-rrc-protocol-ideal.cc',
        'model/mmwave-channel-matrix.cc',
<<<<<<< HEAD
		'model/buildings-obstacle-propagation-loss-model.cc'
=======
        'model/mmwave-mac-pdu-header.cc',
>>>>>>> dd977853
        ]

    module_test = bld.create_ns3_module_test_library('mmwave')
    module_test.source = [
        'mmwave-test-suite.cc'
        ]

    headers = bld(features='ns3header')
    headers.module = 'mmwave'
    headers.source = [
        'helper/mmwave-helper.h',
        'helper/mmwave-phy-rx-trace.h',
        'helper/mmwave-point-to-point-epc-helper.h',
        'model/mmwave-net-device.h',
        'model/mmwave-enb-net-device.h',
        'model/mmwave-ue-net-device.h',
        'model/mmwave-phy.h',
        'model/mmwave-enb-phy.h',
        'model/mmwave-ue-phy.h',
        'model/mmwave-spectrum-phy.h',
        'model/mmwave-spectrum-value-helper.h',
        'model/mmwave-beamforming.h',
        'model/mmwave-interference.h',
        'model/mmwave-chunk-processor.h',
        'model/mmwave-mac.h',
        'model/mmwave-phy-mac-common.h',
        'model/mmwave-mac-scheduler.h',
        'model/mmwave-rr-mac-scheduler.h',
        'model/mmwave-control-messages.h',
        'model/mmwave-spectrum-signal-parameters.h',
        'model/mmwave-radio-bearer-tag.h',
        'model/mmwave-amc.h',
        'model/mmwave-mac-sched-sap.h',
        'model/mmwave-phy-sap.h',
        'model/mmwave-mi-error-model.h',
        'model/mmwave-enb-mac.h',
        'model/mmwave-ue-mac.h',
        'model/mmwave-rrc-protocol-ideal.h',
        'model/mmwave-channel-matrix.h',
<<<<<<< HEAD
		'model/buildings-obstacle-propagation-loss-model.h'
=======
        'model/mmwave-mac-pdu-header.h',
>>>>>>> dd977853
        ]

    if bld.env.ENABLE_EXAMPLES:
        bld.recurse('examples')

    # bld.ns3_python_bindings()
<|MERGE_RESOLUTION|>--- conflicted
+++ resolved
@@ -38,11 +38,8 @@
         'model/mmwave-ue-mac.cc',
         'model/mmwave-rrc-protocol-ideal.cc',
         'model/mmwave-channel-matrix.cc',
-<<<<<<< HEAD
-		'model/buildings-obstacle-propagation-loss-model.cc'
-=======
+	'model/buildings-obstacle-propagation-loss-model.cc'
         'model/mmwave-mac-pdu-header.cc',
->>>>>>> dd977853
         ]
 
     module_test = bld.create_ns3_module_test_library('mmwave')
@@ -82,11 +79,9 @@
         'model/mmwave-ue-mac.h',
         'model/mmwave-rrc-protocol-ideal.h',
         'model/mmwave-channel-matrix.h',
-<<<<<<< HEAD
-		'model/buildings-obstacle-propagation-loss-model.h'
-=======
+	'model/buildings-obstacle-propagation-loss-model.h'
         'model/mmwave-mac-pdu-header.h',
->>>>>>> dd977853
+
         ]
 
     if bld.env.ENABLE_EXAMPLES:
