--- conflicted
+++ resolved
@@ -29,20 +29,6 @@
 	NS_FATAL_ERROR ("This constructor should not be called");
 }
 
-<<<<<<< HEAD
-mmWaveUePhy::mmWaveUePhy (Ptr<mmWaveSpectrumPhy> dlPhy, Ptr<mmWaveSpectrumPhy> ulPhy)
-: mmWavePhy(dlPhy, ulPhy),
-  m_nrsubframe (0),
-  m_nrFrame (0),
-  m_AllocatedBandwidth (0),
-  m_prevSlot (2),
-  m_ReceptionEnabled (false)
-{
-	NS_LOG_FUNCTION (this);
-
-	m_ueCphySapProvider = new MemberLteUeCphySapProvider<mmWaveUePhy> (this);
-	Simulator::ScheduleNow (&mmWaveUePhy::SubframeIndication, this, 1, 1);
-=======
 MmWaveUePhy::MmWaveUePhy (Ptr<MmWaveSpectrumPhy> dlPhy, Ptr<MmWaveSpectrumPhy> ulPhy)
 : MmWavePhy(dlPhy, ulPhy),
   m_nrSlots (0),
@@ -53,9 +39,7 @@
   m_wbCqiLast = Simulator::Now ();
 	m_ueCphySapProvider = new MemberLteUeCphySapProvider<MmWaveUePhy> (this);
 	m_pucchSlotInd = 2; // default slot containing dedicated UL control channel
-	Simulator::ScheduleNow (&MmWaveUePhy::SubframeIndication, this, 1, 1);
->>>>>>> dd977853
-}
+	Simulator::ScheduleNow (&MmWaveUePhy::SubframeIndication, this, 1, 1);}
 
 MmWaveUePhy::~MmWaveUePhy ()
 {
@@ -430,11 +414,6 @@
 	{
 		m_sfAllocInfoUpdated = false;
 	}
-<<<<<<< HEAD
-	dataPeriod = dataPeriod - delay - NanoSeconds (1);/*-1ns as margin to avoid overlapping simulator events*/
-	m_prevSlot = (int)isUL;
-=======
->>>>>>> dd977853
 
 	if (slotInd == 1)
 	{
@@ -499,17 +478,8 @@
 			m_receptionEnabled = true;
 			if (slotInfo.m_slotType == SlotAllocInfo::DATA || slotInfo.m_slotType == SlotAllocInfo::CTRL_DATA)
 			{
-<<<<<<< HEAD
-				m_ReceptionEnabled = true;
-				if (stype == DATA)
-				{
-					totalTbSize = totalTbSize + AllocMap.m_user.at (i).m_tbsSize;
-				}
-				else
-=======
 				std::vector <int> dlRbChunks;
 				for (unsigned itb = 0; itb < slotInfo.m_tbInfo.size (); itb++)
->>>>>>> dd977853
 				{
 					TbAllocInfo& tbAlloc = slotInfo.m_tbInfo[itb];
 					// translate the TB info to Spectrum framework
@@ -622,17 +592,6 @@
 }
 
 void
-<<<<<<< HEAD
-mmWaveUePhy::SendDataChannel (Ptr<PacketBurst> pb, Time duration)
-{
-	std::list<Ptr<mmWaveControlMessages> > ctrlMsg ;
-	ctrlMsg.clear();
-	m_downlinkSpectrumPhy->StartTxDataFrames (pb, ctrlMsg, duration);
-}
-
-void
-mmWaveUePhy::SendControlChannels (std::list<Ptr<mmWaveControlMessages> > ctrlMsg, Time prd)
-=======
 MmWaveUePhy::SendDataChannels (Ptr<PacketBurst> pb, std::list<Ptr<MmWaveControlMessage> > ctrlMsg, Time duration, uint8_t slotInd)
 {
 	m_downlinkSpectrumPhy->StartTxDataFrames (pb, ctrlMsg, duration, slotInd);
@@ -640,22 +599,12 @@
 
 void
 MmWaveUePhy::SendCtrlChannels (std::list<Ptr<MmWaveControlMessage> > ctrlMsg, Time prd)
->>>>>>> dd977853
 {
 	m_downlinkSpectrumPhy->StartTxDlControlFrames(ctrlMsg,prd);
 }
 
 
 uint32_t
-<<<<<<< HEAD
-mmWaveUePhy::GetAbsoulteSubframeNo ()
-{
-	return ((m_nrFrame-1)*8 + m_nrsubframe);
-}
-
-Ptr<mmWaveCqiReport>
-mmWaveUePhy::CreateDlCqiFeedbackMessage (const SpectrumValue& sinr)
-=======
 MmWaveUePhy::GetAbsoluteSubframeNo ()
 {
 	return ((m_nrFrames-1)*8 + m_nrSlots);
@@ -663,7 +612,6 @@
 
 Ptr<MmWaveDlCqiMessage>
 MmWaveUePhy::CreateDlCqiFeedbackMessage (const SpectrumValue& sinr)
->>>>>>> dd977853
 {
 	if (!m_amc)
 	{
