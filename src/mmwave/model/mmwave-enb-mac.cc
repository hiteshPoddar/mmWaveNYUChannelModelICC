--- conflicted
+++ resolved
@@ -405,64 +405,6 @@
 
 		params.m_ueList = m_associatedUe;
 		m_macSchedSapProvider->SchedTriggerReq (params);
-<<<<<<< HEAD
-		std::map <uint32_t, allocationList>::iterator it = m_scheduleMap.find (sfn);
-		if (it != m_scheduleMap.end ())
-		{
-			m_DataTxAllocationList = (*it).second;
-		}
-		else
-		{
-			NS_LOG_ERROR ("No scheduling decision for SFN: "<< sfn);
-		}
-	}
-
-	// Manage Data Tx
-	if (!m_DataTxAllocationList.m_AllocationMapforSF.empty())
-	{
-		allocationMap alMap;
-		while(!m_DataTxAllocationList.m_AllocationMapforSF.empty())
-		{
-			std::list<allocationMap>::iterator amIt;
-			bool flag = false;
-
-			amIt = m_DataTxAllocationList.m_AllocationMapforSF.begin ();
-			alMap = (*amIt);
-			m_DataTxAllocationList.m_AllocationMapforSF.pop_front ();
-			if (alMap.m_IsUL == true)
-			{
-				continue;
-			}
-
-			for (uint32_t i = 0; i < alMap.m_user.size (); i++)
-			{
-				if (alMap.m_user.at(i).noAllocation == false)
-				{
-					flag = true;
-
-					std::map <uint16_t, std::map<uint8_t, LteMacSapUser*> >::iterator rntiIt = m_rlcAttached.find (alMap.m_user.at(i).userImsi);
-					if (rntiIt != m_rlcAttached.end ())
-					{
-						std::map<uint8_t, LteMacSapUser*>::iterator lcidIt = rntiIt->second.begin ();
-
-						for (lcidIt = rntiIt->second.begin (); lcidIt!= rntiIt->second.end (); lcidIt++)
-						{
-							(*lcidIt).second->NotifyTxOpportunity (alMap.m_user.at(i).m_tbsSize, 0, 0);
-						}
-					}
-
-				}
-			}
-
-			if (flag)
-			{
-				break;
-			}
-		}
-		Ptr<PacketBurst> pb = GetPacketBurstFromMacQueue ();
-		m_phySapProvider->SendMacPdu (pb);
-=======
->>>>>>> dd977853
 	}
 }
 
