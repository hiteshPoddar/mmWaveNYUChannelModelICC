--- conflicted
+++ resolved
@@ -2353,7 +2353,6 @@
             logicalChannelConfig.bucketSizeDurationMs = dtamIt->logicalChannelConfig.bucketSizeDurationMs;
             logicalChannelConfig.logicalChannelGroup = dtamIt->logicalChannelConfig.logicalChannelGroup;
 
-<<<<<<< HEAD
             rlcInfo->logicalChannelConfig = logicalChannelConfig;
 
             // switch to the mmWave RLC
@@ -2362,32 +2361,14 @@
 
             // check if this rlc is already in the map
             if(m_rlcMap.find(dtamIt->drbIdentity) != m_rlcMap.end())
-=======
-              // switch to the mmWave RLC
-              bool useMmWaveConnection = true;
-              pdcp->SwitchConnection(useMmWaveConnection);
-
-              // check if this rlc is already in the map
-              if(m_rlcMap.find(dtamIt->drbIdentity) != m_rlcMap.end())
-              {
-                // get the RLC buffer content and store it in this RLC
-                CopyRlcBuffers(m_rlcMap.find(dtamIt->drbIdentity)->second->m_rlc, drbInfo->m_pdcp, drbInfo->m_logicalChannelIdentity);
-              }
-              m_rlcMap[dtamIt->drbIdentity] = rlcInfo;
-              
-              NS_LOG_INFO("LteUeRrc SwitchToMmWave and create new rlc " << m_imsi << m_mmWaveCellId << m_mmWaveRnti << " at time " << Simulator::Now().GetSeconds());
-              m_switchToMmWaveTrace(m_imsi, m_mmWaveCellId, m_mmWaveRnti);
-            }
-            else
->>>>>>> 955fc803
             {
               // get the RLC buffer content and store it in this RLC
               CopyRlcBuffers(m_rlcMap.find(dtamIt->drbIdentity)->second->m_rlc, drbInfo->m_pdcp, drbInfo->m_logicalChannelIdentity);
             }
             m_rlcMap[dtamIt->drbIdentity] = rlcInfo;
-
-              NS_LOG_INFO("LteUeRrc SwitchToMmWave and create new rlc " << m_imsi << m_mmWaveCellId << m_mmWaveRnti << " at time " << Simulator::Now().GetSeconds());
-              m_switchToMmWaveTrace(m_imsi, m_mmWaveCellId, m_mmWaveRnti);
+            
+            NS_LOG_INFO("LteUeRrc SwitchToMmWave and create new rlc " << m_imsi << m_mmWaveCellId << m_mmWaveRnti << " at time " << Simulator::Now().GetSeconds());
+            m_switchToMmWaveTrace(m_imsi, m_mmWaveCellId, m_mmWaveRnti);
           }
           else
           {
