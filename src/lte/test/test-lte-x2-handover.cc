/* -*-  Mode: C++; c-file-style: "gnu"; indent-tabs-mode:nil; -*- */
/*
 * Copyright (c) 2012 Centre Tecnologic de Telecomunicacions de Catalunya (CTTC)
 *
 * This program is free software; you can redistribute it and/or modify
 * it under the terms of the GNU General Public License version 2 as
 * published by the Free Software Foundation;
 *
 * This program is distributed in the hope that it will be useful,
 * but WITHOUT ANY WARRANTY; without even the implied warranty of
 * MERCHANTABILITY or FITNESS FOR A PARTICULAR PURPOSE.  See the
 * GNU General Public License for more details.
 *
 * You should have received a copy of the GNU General Public License
 * along with this program; if not, write to the Free Software
 * Foundation, Inc., 59 Temple Place, Suite 330, Boston, MA  02111-1307  USA
 *
 * Author: Nicola Baldo <nbaldo@cttc.es>
 */


#include <ns3/core-module.h>
#include <ns3/network-module.h>
#include <ns3/mobility-module.h>
#include <ns3/lte-module.h>
#include <ns3/internet-module.h>
#include <ns3/applications-module.h>
#include <ns3/point-to-point-module.h>

using namespace ns3;

NS_LOG_COMPONENT_DEFINE ("LteX2HandoverTest");

/**
 * \ingroup lte-test
 * \ingroup tests
 *
 * \brief HandoverEvent structure
<<<<<<< HEAD
 */
=======
 */ 
>>>>>>> e7b7b46c
struct HandoverEvent
{
  Time startTime; ///< start time
  uint32_t ueDeviceIndex; ///< UE device index
  uint32_t sourceEnbDeviceIndex; ///< source ENB device index
  uint32_t targetEnbDeviceIndex; ///< target ENB device index
};


/**
 * \ingroup lte-test
 * \ingroup tests
 *
 * \brief Test X2 Handover. In this test is used NoOpHandoverAlgorithm and 
<<<<<<< HEAD
 * the request for handover is generated manually, and it is not based on measurements.
=======
 * the request for handover is generated mannually, and it is not based on measurements.
>>>>>>> e7b7b46c
 */ 
class LteX2HandoverTestCase : public TestCase
{
public:

  /**
   *
   *
   * \param nUes number of UEs in the test
   * \param nDedicatedBearers number of bearers to be activated per UE
   * \param handoverEventList
   * \param handoverEventListName
   * \param useUdp true if UDP is to be used, false if TCP is to be used
   * \param schedulerType the scheduler type
   * \param admitHo
<<<<<<< HEAD
   * \param useIdealRrc true if the ideal RRC should be used
=======
   * \param useIdealRrc true if the ideal RRC should be used 
>>>>>>> e7b7b46c
   */
  LteX2HandoverTestCase (uint32_t nUes, uint32_t nDedicatedBearers, std::list<HandoverEvent> handoverEventList, std::string handoverEventListName, bool useUdp, std::string schedulerType, bool admitHo, bool useIdealRrc);

private:
  /**
   * Build name string
   * \param nUes number of UEs in the test
   * \param nDedicatedBearers number of bearers to be activated per UE
<<<<<<< HEAD
   * \param handoverEventListName
   * \param useUdp true if UDP is to be used, false if TCP is to be used
   * \param schedulerType the scheduler type
   * \param admitHo
   * \param useIdealRrc true if the ideal RRC should be used
=======
   * \param handoverEventListName 
   * \param useUdp true if UDP is to be used, false if TCP is to be used
   * \param schedulerType the scheduler type
   * \param admitHo
   * \param useIdealRrc true if the ideal RRC should be used 
>>>>>>> e7b7b46c
   * \returns the name string
   */
  static std::string BuildNameString (uint32_t nUes, uint32_t nDedicatedBearers, std::string handoverEventListName, bool useUdp, std::string schedulerType, bool admitHo, bool useIdealRrc);
  virtual void DoRun (void);
  /**
   * Check connected function
   * \param ueDevice the UE device
   * \param enbDevice the ENB device
   */
  void CheckConnected (Ptr<NetDevice> ueDevice, Ptr<NetDevice> enbDevice);

  uint32_t m_nUes; ///< number of UEs in the test
  uint32_t m_nDedicatedBearers; ///< number of UEs in the test
  std::list<HandoverEvent> m_handoverEventList; ///< handover event list
  std::string m_handoverEventListName; ///< handover event list name
  bool m_epc; ///< whether to use EPC
  bool m_useUdp; ///< whether to use UDP traffic
  std::string m_schedulerType; ///< scheduler type
  bool m_admitHo; ///< whether to admit the handover request
  bool     m_useIdealRrc; ///< whether to use the ideal RRC
  Ptr<LteHelper> m_lteHelper; ///< LTE helper
  Ptr<PointToPointEpcHelper> m_epcHelper; ///< EPC helper
<<<<<<< HEAD

=======
  
>>>>>>> e7b7b46c
/**
 * \ingroup lte-test
 * \ingroup tests
 *
 * \brief BearerData structure
<<<<<<< HEAD
 */
=======
 */ 
>>>>>>> e7b7b46c
  struct BearerData
  {
    uint32_t bid; ///< BID
    Ptr<PacketSink> dlSink; ///< DL sink
    Ptr<PacketSink> ulSink; ///< UL sink
    uint32_t dlOldTotalRx; ///< DL old total receive
    uint32_t ulOldTotalRx; ///< UL old total receive
  };

/**
 * \ingroup lte-test
 * \ingroup tests
 *
 * \brief UeData structure
<<<<<<< HEAD
 */
=======
 */ 
>>>>>>> e7b7b46c
  struct UeData
  {
    uint32_t id; ///< ID
    std::list<BearerData> bearerDataList; ///< bearer ID list
  };

/**
 * \brief Save stats after handover function
 * \param ueIndex the index of the UE
<<<<<<< HEAD
 */
=======
 */ 
>>>>>>> e7b7b46c
  void SaveStatsAfterHandover (uint32_t ueIndex);
/**
 * \brief Check stats a while after handover function
 * \param ueIndex the index of the UE
<<<<<<< HEAD
 */
=======
 */ 
>>>>>>> e7b7b46c
  void CheckStatsAWhileAfterHandover (uint32_t ueIndex);

  std::vector<UeData> m_ueDataVector; ///< UE data vector

  const Time m_maxHoDuration; ///< maximum HO duration
  const Time m_statsDuration; ///< stats duration
  const Time m_udpClientInterval; ///< UDP client interval
  const uint32_t m_udpClientPktSize; ///< UDP client packet size

};


std::string LteX2HandoverTestCase::BuildNameString (uint32_t nUes, uint32_t nDedicatedBearers, std::string handoverEventListName, bool useUdp, std::string schedulerType, bool admitHo, bool useIdealRrc)
{
  std::ostringstream oss;
  oss << " nUes=" << nUes
      << " nDedicatedBearers=" << nDedicatedBearers
      << " udp=" << useUdp
      << " " << schedulerType
      << " admitHo=" << admitHo
      << " hoList: " << handoverEventListName;
  if (useIdealRrc)
    {
      oss << ", ideal RRC";
    }
  else
    {
      oss << ", real RRC";
    }
  return oss.str ();
}

LteX2HandoverTestCase::LteX2HandoverTestCase (uint32_t nUes, uint32_t nDedicatedBearers, std::list<HandoverEvent> handoverEventList, std::string handoverEventListName, bool useUdp, std::string schedulerType, bool admitHo, bool useIdealRrc)
  : TestCase (BuildNameString (nUes, nDedicatedBearers, handoverEventListName, useUdp, schedulerType, admitHo, useIdealRrc)),
    m_nUes (nUes),
    m_nDedicatedBearers (nDedicatedBearers),
    m_handoverEventList (handoverEventList),
    m_handoverEventListName (handoverEventListName),
    m_epc (true),
    m_useUdp (useUdp),
    m_schedulerType (schedulerType),
    m_admitHo (admitHo),
    m_useIdealRrc (useIdealRrc),
    m_maxHoDuration (Seconds (0.1)),
    m_statsDuration (Seconds (0.1)),
    m_udpClientInterval (Seconds (0.01)),
    m_udpClientPktSize (100)

{
}

void
LteX2HandoverTestCase::DoRun ()
{
  NS_LOG_FUNCTION (this << BuildNameString (m_nUes, m_nDedicatedBearers, m_handoverEventListName, m_useUdp, m_schedulerType, m_admitHo, m_useIdealRrc));

  Config::Reset ();
  Config::SetDefault ("ns3::UdpClient::Interval",  TimeValue (m_udpClientInterval));
  Config::SetDefault ("ns3::UdpClient::MaxPackets", UintegerValue (1000000));
  Config::SetDefault ("ns3::UdpClient::PacketSize", UintegerValue (m_udpClientPktSize));

  //Disable Uplink Power Control
  Config::SetDefault ("ns3::LteUePhy::EnableUplinkPowerControl", BooleanValue (false));

  Config::SetDefault ("ns3::PointToPointEpcHelper::S1apLinkDelay", TimeValue(Seconds(0)));

<<<<<<< HEAD
  Config::SetDefault ("ns3::LteEnbRrc::SrsPeriodicity", UintegerValue (40));

=======
>>>>>>> e7b7b46c
  int64_t stream = 1;

  m_lteHelper = CreateObject<LteHelper> ();
  m_lteHelper->SetAttribute ("PathlossModel", StringValue ("ns3::FriisSpectrumPropagationLossModel"));
  m_lteHelper->SetSchedulerType (m_schedulerType);
  m_lteHelper->SetHandoverAlgorithmType ("ns3::NoOpHandoverAlgorithm"); // disable automatic handover
  m_lteHelper->SetAttribute ("UseIdealRrc", BooleanValue (m_useIdealRrc));

  // set DL and UL bandwidth.
  m_lteHelper->SetEnbDeviceAttribute ("DlBandwidth", UintegerValue (25));
  m_lteHelper->SetEnbDeviceAttribute ("UlBandwidth", UintegerValue (25));


  NodeContainer enbNodes;
  enbNodes.Create (2);
  NodeContainer ueNodes;
  ueNodes.Create (m_nUes);

  if (m_epc)
    {
      m_epcHelper = CreateObject<PointToPointEpcHelper> ();
      m_lteHelper->SetEpcHelper (m_epcHelper);
    }

  Ptr<ListPositionAllocator> positionAlloc = CreateObject<ListPositionAllocator> ();
  positionAlloc->Add (Vector (-3000, 0, 0)); // enb0
  positionAlloc->Add (Vector ( 3000, 0, 0)); // enb1
  for (uint16_t i = 0; i < m_nUes; i++)
    {
      positionAlloc->Add (Vector (0, 0, 0));
    }
  MobilityHelper mobility;
  mobility.SetPositionAllocator (positionAlloc);
  mobility.SetMobilityModel ("ns3::ConstantPositionMobilityModel");
  mobility.Install (enbNodes);
  mobility.Install (ueNodes);

  NetDeviceContainer enbDevices;
  enbDevices = m_lteHelper->InstallEnbDevice (enbNodes);
  stream += m_lteHelper->AssignStreams (enbDevices, stream);
  for (NetDeviceContainer::Iterator it = enbDevices.Begin ();
       it != enbDevices.End ();
       ++it)
    {
      Ptr<LteEnbRrc> enbRrc = (*it)->GetObject<LteEnbNetDevice> ()->GetRrc ();
      enbRrc->SetAttribute ("AdmitHandoverRequest", BooleanValue (m_admitHo));
    }

  NetDeviceContainer ueDevices;
  ueDevices = m_lteHelper->InstallUeDevice (ueNodes);
  stream += m_lteHelper->AssignStreams (ueDevices, stream);

  Ipv4Address remoteHostAddr;
  Ipv4StaticRoutingHelper ipv4RoutingHelper;
  Ipv4InterfaceContainer ueIpIfaces;
  Ptr<Node> remoteHost;
  if (m_epc)
    {
      // Create a single RemoteHost
      NodeContainer remoteHostContainer;
      remoteHostContainer.Create (1);
      remoteHost = remoteHostContainer.Get (0);
      InternetStackHelper internet;
      internet.Install (remoteHostContainer);

      // Create the Internet
      PointToPointHelper p2ph;
      p2ph.SetDeviceAttribute ("DataRate", DataRateValue (DataRate ("100Gb/s")));
      p2ph.SetDeviceAttribute ("Mtu", UintegerValue (1500));
      p2ph.SetChannelAttribute ("Delay", TimeValue (Seconds (0.010)));
      Ptr<Node> pgw = m_epcHelper->GetPgwNode ();
      NetDeviceContainer internetDevices = p2ph.Install (pgw, remoteHost);
      Ipv4AddressHelper ipv4h;
      ipv4h.SetBase ("1.0.0.0", "255.0.0.0");
      Ipv4InterfaceContainer internetIpIfaces = ipv4h.Assign (internetDevices);
      // in this container, interface 0 is the pgw, 1 is the remoteHost
      remoteHostAddr = internetIpIfaces.GetAddress (1);

      Ipv4StaticRoutingHelper ipv4RoutingHelper;
      Ptr<Ipv4StaticRouting> remoteHostStaticRouting = ipv4RoutingHelper.GetStaticRouting (remoteHost->GetObject<Ipv4> ());
      remoteHostStaticRouting->AddNetworkRouteTo (Ipv4Address ("7.0.0.0"), Ipv4Mask ("255.0.0.0"), 1);

      // Install the IP stack on the UEs
      internet.Install (ueNodes);
      ueIpIfaces = m_epcHelper->AssignUeIpv4Address (NetDeviceContainer (ueDevices));
    }

  // attachment (needs to be done after IP stack configuration)
  // all UEs attached to eNB 0 at the beginning
  m_lteHelper->Attach (ueDevices, enbDevices.Get (0));

  if (m_epc)
    {
      // always true: bool epcDl = true;
      // always true: bool epcUl = true;
      // the rest of this block is copied from lena-dual-stripe


      // Install and start applications on UEs and remote host
      uint16_t dlPort = 10000;
      uint16_t ulPort = 20000;

      // randomize a bit start times to avoid simulation artifacts
      // (e.g., buffer overflows due to packet transmissions happening
      // exactly at the same time)
      Ptr<UniformRandomVariable> startTimeSeconds = CreateObject<UniformRandomVariable> ();
      startTimeSeconds->SetAttribute ("Min", DoubleValue (0));
      startTimeSeconds->SetAttribute ("Max", DoubleValue (0.010));
      startTimeSeconds->SetStream (stream++);

      for (uint32_t u = 0; u < ueNodes.GetN (); ++u)
        {
          Ptr<Node> ue = ueNodes.Get (u);
          // Set the default gateway for the UE
          Ptr<Ipv4StaticRouting> ueStaticRouting = ipv4RoutingHelper.GetStaticRouting (ue->GetObject<Ipv4> ());
          ueStaticRouting->SetDefaultRoute (m_epcHelper->GetUeDefaultGatewayAddress (), 1);

          UeData ueData;

          for (uint32_t b = 0; b < m_nDedicatedBearers; ++b)
            {
              ++dlPort;
              ++ulPort;

              ApplicationContainer clientApps;
              ApplicationContainer serverApps;
              BearerData bearerData;

              if (m_useUdp)
                {
                  // always true: if (epcDl)
                    {
                      UdpClientHelper dlClientHelper (ueIpIfaces.GetAddress (u), dlPort);
                      clientApps.Add (dlClientHelper.Install (remoteHost));
                      PacketSinkHelper dlPacketSinkHelper ("ns3::UdpSocketFactory",
                                                           InetSocketAddress (Ipv4Address::GetAny (), dlPort));
                      ApplicationContainer sinkContainer = dlPacketSinkHelper.Install (ue);
                      bearerData.dlSink = sinkContainer.Get (0)->GetObject<PacketSink> ();
                      serverApps.Add (sinkContainer);

                    }
                  // always true: if (epcUl)
                    {
                      UdpClientHelper ulClientHelper (remoteHostAddr, ulPort);
                      clientApps.Add (ulClientHelper.Install (ue));
                      PacketSinkHelper ulPacketSinkHelper ("ns3::UdpSocketFactory",
                                                           InetSocketAddress (Ipv4Address::GetAny (), ulPort));
                      ApplicationContainer sinkContainer = ulPacketSinkHelper.Install (remoteHost);
                      bearerData.ulSink = sinkContainer.Get (0)->GetObject<PacketSink> ();
                      serverApps.Add (sinkContainer);
                    }
                }
              else // use TCP
                {
                  // always true: if (epcDl)
                    {
                      BulkSendHelper dlClientHelper ("ns3::TcpSocketFactory",
                                                     InetSocketAddress (ueIpIfaces.GetAddress (u), dlPort));
                      dlClientHelper.SetAttribute ("MaxBytes", UintegerValue (0));
                      clientApps.Add (dlClientHelper.Install (remoteHost));
                      PacketSinkHelper dlPacketSinkHelper ("ns3::TcpSocketFactory",
                                                           InetSocketAddress (Ipv4Address::GetAny (), dlPort));
                      ApplicationContainer sinkContainer = dlPacketSinkHelper.Install (ue);
                      bearerData.dlSink = sinkContainer.Get (0)->GetObject<PacketSink> ();
                      serverApps.Add (sinkContainer);
                    }
                  // always true: if (epcUl)
                    {
                      BulkSendHelper ulClientHelper ("ns3::TcpSocketFactory",
                                                     InetSocketAddress (remoteHostAddr, ulPort));
                      ulClientHelper.SetAttribute ("MaxBytes", UintegerValue (0));
                      clientApps.Add (ulClientHelper.Install (ue));
                      PacketSinkHelper ulPacketSinkHelper ("ns3::TcpSocketFactory",
                                                           InetSocketAddress (Ipv4Address::GetAny (), ulPort));
                      ApplicationContainer sinkContainer = ulPacketSinkHelper.Install (remoteHost);
                      bearerData.ulSink = sinkContainer.Get (0)->GetObject<PacketSink> ();
                      serverApps.Add (sinkContainer);
                    }
                } // end if (useUdp)

              Ptr<EpcTft> tft = Create<EpcTft> ();
              // always true: if (epcDl)
                {
                  EpcTft::PacketFilter dlpf;
                  dlpf.localPortStart = dlPort;
                  dlpf.localPortEnd = dlPort;
                  tft->Add (dlpf);
                }
              // always true: if (epcUl)
                {
                  EpcTft::PacketFilter ulpf;
                  ulpf.remotePortStart = ulPort;
                  ulpf.remotePortEnd = ulPort;
                  tft->Add (ulpf);
                }

              // always true: if (epcDl || epcUl)
                {
                  EpsBearer bearer (EpsBearer::NGBR_VIDEO_TCP_DEFAULT);
                  m_lteHelper->ActivateDedicatedEpsBearer (ueDevices.Get (u), bearer, tft);
                }
              Time startTime = Seconds (startTimeSeconds->GetValue ());
              serverApps.Start (startTime);
              clientApps.Start (startTime);

              ueData.bearerDataList.push_back (bearerData);

            } // end for b

          m_ueDataVector.push_back (ueData);
        }

    }
  else // (epc == false)
    {
      // for radio bearer activation purposes, consider together home UEs and macro UEs
      for (uint32_t u = 0; u < ueDevices.GetN (); ++u)
        {
          Ptr<NetDevice> ueDev = ueDevices.Get (u);
          for (uint32_t b = 0; b < m_nDedicatedBearers; ++b)
            {
              enum EpsBearer::Qci q = EpsBearer::NGBR_VIDEO_TCP_DEFAULT;
              EpsBearer bearer (q);
              m_lteHelper->ActivateDataRadioBearer (ueDev, bearer);
            }
        }
    }


  m_lteHelper->AddX2Interface (enbNodes);

  // check initial RRC connection
  const Time maxRrcConnectionEstablishmentDuration = Seconds (0.080);
  for (NetDeviceContainer::Iterator it = ueDevices.Begin (); it != ueDevices.End (); ++it)
    {
      Simulator::Schedule (maxRrcConnectionEstablishmentDuration,
                           &LteX2HandoverTestCase::CheckConnected,
                           this, *it, enbDevices.Get (0));
    }

  // schedule handover events and corresponding checks

  Time stopTime = Seconds (0);
  for (std::list<HandoverEvent>::iterator hoEventIt = m_handoverEventList.begin ();
       hoEventIt != m_handoverEventList.end ();
       ++hoEventIt)
    {
      Simulator::Schedule (hoEventIt->startTime,
                           &LteX2HandoverTestCase::CheckConnected,
                           this,
                           ueDevices.Get (hoEventIt->ueDeviceIndex),
                           enbDevices.Get (hoEventIt->sourceEnbDeviceIndex));
      m_lteHelper->HandoverRequest (hoEventIt->startTime,
                                    ueDevices.Get (hoEventIt->ueDeviceIndex),
                                    enbDevices.Get (hoEventIt->sourceEnbDeviceIndex),
                                    enbDevices.Get (hoEventIt->targetEnbDeviceIndex));
      Time hoEndTime = hoEventIt->startTime + m_maxHoDuration;
      Simulator::Schedule (hoEndTime,
                           &LteX2HandoverTestCase::CheckConnected,
                           this,
                           ueDevices.Get (hoEventIt->ueDeviceIndex),
                           enbDevices.Get (m_admitHo ? hoEventIt->targetEnbDeviceIndex : hoEventIt->sourceEnbDeviceIndex));
      Simulator::Schedule (hoEndTime, &LteX2HandoverTestCase::SaveStatsAfterHandover,
                           this, hoEventIt->ueDeviceIndex);

      Time checkStatsAfterHoTime = hoEndTime + m_statsDuration;
      Simulator::Schedule (checkStatsAfterHoTime, &LteX2HandoverTestCase::CheckStatsAWhileAfterHandover,
                           this, hoEventIt->ueDeviceIndex);
      if (stopTime <= checkStatsAfterHoTime)
        {
          stopTime = checkStatsAfterHoTime + MilliSeconds (1);
        }
    }

  // m_lteHelper->EnableRlcTraces ();
  // m_lteHelper->EnablePdcpTraces();


  Simulator::Stop (stopTime);

  Simulator::Run ();

  Simulator::Destroy ();

}

void
LteX2HandoverTestCase::CheckConnected (Ptr<NetDevice> ueDevice, Ptr<NetDevice> enbDevice)
{
  Ptr<LteUeNetDevice> ueLteDevice = ueDevice->GetObject<LteUeNetDevice> ();
  Ptr<LteUeRrc> ueRrc = ueLteDevice->GetRrc ();
  NS_TEST_ASSERT_MSG_EQ (ueRrc->GetState (), LteUeRrc::CONNECTED_NORMALLY, "Wrong LteUeRrc state!");


  Ptr<LteEnbNetDevice> enbLteDevice = enbDevice->GetObject<LteEnbNetDevice> ();
  Ptr<LteEnbRrc> enbRrc = enbLteDevice->GetRrc ();
  uint16_t rnti = ueRrc->GetRnti ();
  Ptr<UeManager> ueManager = enbRrc->GetUeManager (rnti);
  NS_TEST_ASSERT_MSG_NE (ueManager, 0, "RNTI " << rnti << " not found in eNB");

  UeManager::State ueManagerState = ueManager->GetState ();
  NS_LOG_UNCOND("ueManagerState " << ueManagerState);
  NS_TEST_ASSERT_MSG_EQ (ueManagerState, UeManager::CONNECTED_NORMALLY, "Wrong UeManager state!");
  NS_ASSERT_MSG (ueManagerState == UeManager::CONNECTED_NORMALLY, "Wrong UeManager state!");

  uint16_t ueCellId = ueRrc->GetCellId ();
  uint16_t enbCellId = enbLteDevice->GetCellId ();
  uint8_t ueDlBandwidth = ueRrc->GetDlBandwidth ();
  uint8_t enbDlBandwidth = enbLteDevice->GetDlBandwidth ();
  uint8_t ueUlBandwidth = ueRrc->GetUlBandwidth ();
  uint8_t enbUlBandwidth = enbLteDevice->GetUlBandwidth ();
  uint8_t ueDlEarfcn = ueRrc->GetDlEarfcn ();
  uint8_t enbDlEarfcn = enbLteDevice->GetDlEarfcn ();
  uint8_t ueUlEarfcn = ueRrc->GetUlEarfcn ();
  uint8_t enbUlEarfcn = enbLteDevice->GetUlEarfcn ();
  uint64_t ueImsi = ueLteDevice->GetImsi ();
  uint64_t enbImsi = ueManager->GetImsi ();

  NS_TEST_ASSERT_MSG_EQ (ueImsi, enbImsi, "inconsistent IMSI");
  NS_TEST_ASSERT_MSG_EQ (ueCellId, enbCellId, "inconsistent CellId");
  NS_TEST_ASSERT_MSG_EQ (ueDlBandwidth, enbDlBandwidth, "inconsistent DlBandwidth");
  NS_TEST_ASSERT_MSG_EQ (ueUlBandwidth, enbUlBandwidth, "inconsistent UlBandwidth");
  NS_TEST_ASSERT_MSG_EQ (ueDlEarfcn, enbDlEarfcn, "inconsistent DlEarfcn");
  NS_TEST_ASSERT_MSG_EQ (ueUlEarfcn, enbUlEarfcn, "inconsistent UlEarfcn");

  ObjectMapValue enbDataRadioBearerMapValue;
  ueManager->GetAttribute ("DataRadioBearerMap", enbDataRadioBearerMapValue);
  NS_TEST_ASSERT_MSG_EQ (enbDataRadioBearerMapValue.GetN (), m_nDedicatedBearers + 1, "wrong num bearers at eNB");

  ObjectMapValue ueDataRadioBearerMapValue;
  ueRrc->GetAttribute ("DataRadioBearerMap", ueDataRadioBearerMapValue);
  NS_TEST_ASSERT_MSG_EQ (ueDataRadioBearerMapValue.GetN (), m_nDedicatedBearers + 1, "wrong num bearers at UE");

  ObjectMapValue::Iterator enbBearerIt = enbDataRadioBearerMapValue.Begin ();
  ObjectMapValue::Iterator ueBearerIt = ueDataRadioBearerMapValue.Begin ();
  while (enbBearerIt != enbDataRadioBearerMapValue.End () &&
         ueBearerIt != ueDataRadioBearerMapValue.End ())
    {
      Ptr<LteDataRadioBearerInfo> enbDrbInfo = enbBearerIt->second->GetObject<LteDataRadioBearerInfo> ();
      Ptr<LteDataRadioBearerInfo> ueDrbInfo = ueBearerIt->second->GetObject<LteDataRadioBearerInfo> ();
      //NS_TEST_ASSERT_MSG_EQ (enbDrbInfo->m_epsBearer, ueDrbInfo->m_epsBearer, "epsBearer differs");
      NS_TEST_ASSERT_MSG_EQ ((uint32_t) enbDrbInfo->m_epsBearerIdentity, (uint32_t) ueDrbInfo->m_epsBearerIdentity, "epsBearerIdentity differs");
      NS_TEST_ASSERT_MSG_EQ ((uint32_t) enbDrbInfo->m_drbIdentity, (uint32_t) ueDrbInfo->m_drbIdentity, "drbIdentity differs");
      //NS_TEST_ASSERT_MSG_EQ (enbDrbInfo->m_rlcConfig, ueDrbInfo->m_rlcConfig, "rlcConfig differs");
      NS_TEST_ASSERT_MSG_EQ ((uint32_t) enbDrbInfo->m_logicalChannelIdentity, (uint32_t) ueDrbInfo->m_logicalChannelIdentity, "logicalChannelIdentity differs");
      //NS_TEST_ASSERT_MSG_EQ (enbDrbInfo->m_logicalChannelConfig, ueDrbInfo->m_logicalChannelConfig, "logicalChannelConfig differs");

      ++enbBearerIt;
      ++ueBearerIt;
    }
  NS_ASSERT_MSG (enbBearerIt == enbDataRadioBearerMapValue.End (), "too many bearers at eNB");
  NS_ASSERT_MSG (ueBearerIt == ueDataRadioBearerMapValue.End (), "too many bearers at UE");
}

void
LteX2HandoverTestCase::SaveStatsAfterHandover (uint32_t ueIndex)
{
  for (std::list<BearerData>::iterator it = m_ueDataVector.at (ueIndex).bearerDataList.begin ();
       it != m_ueDataVector.at (ueIndex).bearerDataList.end ();
       ++it)
    {
      it->dlOldTotalRx = it->dlSink->GetTotalRx ();
      it->ulOldTotalRx = it->ulSink->GetTotalRx ();
    }
}

void
LteX2HandoverTestCase::CheckStatsAWhileAfterHandover (uint32_t ueIndex)
{
  uint32_t b = 1;
  for (std::list<BearerData>::iterator it = m_ueDataVector.at (ueIndex).bearerDataList.begin ();
       it != m_ueDataVector.at (ueIndex).bearerDataList.end ();
       ++it)
    {
      uint32_t dlRx = it->dlSink->GetTotalRx () - it->dlOldTotalRx;
      uint32_t ulRx = it->ulSink->GetTotalRx () - it->ulOldTotalRx;
      uint32_t expectedBytes = m_udpClientPktSize * (m_statsDuration.GetSeconds () / m_udpClientInterval.GetSeconds ());
      //                           tolerance
      NS_TEST_ASSERT_MSG_GT (dlRx,   0.500 * expectedBytes, "too few RX bytes in DL, ue=" << ueIndex << ", b=" << b);
      NS_TEST_ASSERT_MSG_GT (ulRx,   0.500 * expectedBytes, "too few RX bytes in UL, ue=" << ueIndex << ", b=" << b);
      ++b;
    }
}


/**
 * \ingroup lte-test
 * \ingroup tests
 *
 * \brief Lte X2 Handover Test Suite
<<<<<<< HEAD
 */
=======
 */ 
>>>>>>> e7b7b46c
class LteX2HandoverTestSuite : public TestSuite
{
public:
  LteX2HandoverTestSuite ();
};


LteX2HandoverTestSuite::LteX2HandoverTestSuite ()
  : TestSuite ("lte-x2-handover", SYSTEM)
{
  // in the following:
  // fwd means handover from enb 0 to enb 1
  // bwd means handover from enb 1 to enb 0

  HandoverEvent ue1fwd;
  ue1fwd.startTime = MilliSeconds (100);
  ue1fwd.ueDeviceIndex = 0;
  ue1fwd.sourceEnbDeviceIndex = 0;
  ue1fwd.targetEnbDeviceIndex = 1;

  HandoverEvent ue1bwd;
  ue1bwd.startTime = MilliSeconds (300);
  ue1bwd.ueDeviceIndex = 0;
  ue1bwd.sourceEnbDeviceIndex = 1;
  ue1bwd.targetEnbDeviceIndex = 0;

  HandoverEvent ue1fwdagain;
  ue1fwdagain.startTime = MilliSeconds (500);
  ue1fwdagain.ueDeviceIndex = 0;
  ue1fwdagain.sourceEnbDeviceIndex = 0;
  ue1fwdagain.targetEnbDeviceIndex = 1;

  HandoverEvent ue2fwd;
  ue2fwd.startTime = MilliSeconds (110);
  ue2fwd.ueDeviceIndex = 1;
  ue2fwd.sourceEnbDeviceIndex = 0;
  ue2fwd.targetEnbDeviceIndex = 1;

  HandoverEvent ue2bwd;
  ue2bwd.startTime = MilliSeconds (250);
  ue2bwd.ueDeviceIndex = 1;
  ue2bwd.sourceEnbDeviceIndex = 1;
  ue2bwd.targetEnbDeviceIndex = 0;

  std::string hel0name ("none");
  std::list<HandoverEvent> hel0;

  std::string hel1name ("1 fwd");
  std::list<HandoverEvent> hel1;
  hel1.push_back (ue1fwd);

  std::string hel2name ("1 fwd & bwd");
  std::list<HandoverEvent> hel2;
  hel2.push_back (ue1fwd);
  hel2.push_back (ue1bwd);

  std::string hel3name ("1 fwd & bwd & fwd");
  std::list<HandoverEvent> hel3;
  hel3.push_back (ue1fwd);
  hel3.push_back (ue1bwd);
  hel3.push_back (ue1fwdagain);

  std::string hel4name ("1+2 fwd");
  std::list<HandoverEvent> hel4;
  hel4.push_back (ue1fwd);
  hel4.push_back (ue2fwd);

  std::string hel5name ("1+2 fwd & bwd");
  std::list<HandoverEvent> hel5;
  hel5.push_back (ue1fwd);
  hel5.push_back (ue1bwd);
  hel5.push_back (ue2fwd);
  hel5.push_back (ue2bwd);

  std::string hel6name ("2 fwd");
  std::list<HandoverEvent> hel6;
  hel6.push_back (ue2fwd);

  std::string hel7name ("2 fwd & bwd");
  std::list<HandoverEvent> hel7;
  hel7.push_back (ue2fwd);
  hel7.push_back (ue2bwd);

  std::vector<std::string> schedulers;
  schedulers.push_back ("ns3::RrFfMacScheduler");
  schedulers.push_back ("ns3::PfFfMacScheduler");
  for (std::vector<std::string>::iterator schedIt = schedulers.begin (); schedIt != schedulers.end (); ++schedIt)
    {
      for (int32_t useIdealRrc = 1; useIdealRrc >= 0; --useIdealRrc)
        {
          //                                     nUes, nDBearers, helist, name, useUdp, sched, admitHo, idealRrc
          AddTestCase (new LteX2HandoverTestCase (  1,    0,    hel0, hel0name, true, *schedIt, true,  useIdealRrc), TestCase::EXTENSIVE);
          AddTestCase (new LteX2HandoverTestCase (  2,    0,    hel0, hel0name, true, *schedIt, true,  useIdealRrc), TestCase::EXTENSIVE);
          AddTestCase (new LteX2HandoverTestCase (  1,    5,    hel0, hel0name, true, *schedIt, true,  useIdealRrc), TestCase::EXTENSIVE);
          AddTestCase (new LteX2HandoverTestCase (  2,    5,    hel0, hel0name, true, *schedIt, true,  useIdealRrc), TestCase::EXTENSIVE);
          AddTestCase (new LteX2HandoverTestCase (  1,    0,    hel1, hel1name, true, *schedIt, true,  useIdealRrc), TestCase::EXTENSIVE);
          AddTestCase (new LteX2HandoverTestCase (  1,    1,    hel1, hel1name, true, *schedIt, true,  useIdealRrc), TestCase::EXTENSIVE);
          AddTestCase (new LteX2HandoverTestCase (  1,    2,    hel1, hel1name, true, *schedIt, true,  useIdealRrc), TestCase::EXTENSIVE);
          AddTestCase (new LteX2HandoverTestCase (  1,    0,    hel1, hel1name, true, *schedIt, false, useIdealRrc), TestCase::EXTENSIVE);
          AddTestCase (new LteX2HandoverTestCase (  1,    1,    hel1, hel1name, true, *schedIt, false, useIdealRrc), TestCase::EXTENSIVE);
          AddTestCase (new LteX2HandoverTestCase (  1,    2,    hel1, hel1name, true, *schedIt, false, useIdealRrc), TestCase::EXTENSIVE);
          AddTestCase (new LteX2HandoverTestCase (  2,    0,    hel1, hel1name, true, *schedIt, true,  useIdealRrc), TestCase::EXTENSIVE);
          AddTestCase (new LteX2HandoverTestCase (  2,    1,    hel1, hel1name, true, *schedIt, true,  useIdealRrc), TestCase::EXTENSIVE);
          AddTestCase (new LteX2HandoverTestCase (  2,    2,    hel1, hel1name, true, *schedIt, true,  useIdealRrc), TestCase::EXTENSIVE);
          AddTestCase (new LteX2HandoverTestCase (  2,    0,    hel1, hel1name, true, *schedIt, false, useIdealRrc), TestCase::EXTENSIVE);
          AddTestCase (new LteX2HandoverTestCase (  2,    1,    hel1, hel1name, true, *schedIt, false, useIdealRrc), TestCase::EXTENSIVE);
          AddTestCase (new LteX2HandoverTestCase (  2,    2,    hel1, hel1name, true, *schedIt, false, useIdealRrc), TestCase::EXTENSIVE);
          AddTestCase (new LteX2HandoverTestCase (  1,    0,    hel2, hel2name, true, *schedIt, true,  useIdealRrc), TestCase::EXTENSIVE);
          AddTestCase (new LteX2HandoverTestCase (  1,    1,    hel2, hel2name, true, *schedIt, true,  useIdealRrc), TestCase::EXTENSIVE);
          AddTestCase (new LteX2HandoverTestCase (  1,    2,    hel2, hel2name, true, *schedIt, true,  useIdealRrc), TestCase::EXTENSIVE);
          AddTestCase (new LteX2HandoverTestCase (  1,    0,    hel3, hel3name, true, *schedIt, true,  useIdealRrc), TestCase::EXTENSIVE);
          AddTestCase (new LteX2HandoverTestCase (  1,    1,    hel3, hel3name, true, *schedIt, true,  useIdealRrc), TestCase::EXTENSIVE);
          AddTestCase (new LteX2HandoverTestCase (  1,    2,    hel3, hel3name, true, *schedIt, true,  useIdealRrc), TestCase::EXTENSIVE);
          AddTestCase (new LteX2HandoverTestCase (  2,    0,    hel3, hel3name, true, *schedIt, true,  useIdealRrc), TestCase::EXTENSIVE);
          AddTestCase (new LteX2HandoverTestCase (  2,    1,    hel3, hel3name, true, *schedIt, true,  useIdealRrc), TestCase::EXTENSIVE);
          AddTestCase (new LteX2HandoverTestCase (  2,    2,    hel3, hel3name, true, *schedIt, true,  useIdealRrc), TestCase::QUICK);
          AddTestCase (new LteX2HandoverTestCase (  2,    0,    hel4, hel4name, true, *schedIt, true,  useIdealRrc), TestCase::EXTENSIVE);
          AddTestCase (new LteX2HandoverTestCase (  2,    1,    hel4, hel4name, true, *schedIt, true,  useIdealRrc), TestCase::EXTENSIVE);
          AddTestCase (new LteX2HandoverTestCase (  2,    2,    hel4, hel4name, true, *schedIt, true,  useIdealRrc), TestCase::EXTENSIVE);
          AddTestCase (new LteX2HandoverTestCase (  2,    0,    hel5, hel5name, true, *schedIt, true,  useIdealRrc), TestCase::EXTENSIVE);
          AddTestCase (new LteX2HandoverTestCase (  2,    1,    hel5, hel5name, true, *schedIt, true,  useIdealRrc), TestCase::EXTENSIVE);
          AddTestCase (new LteX2HandoverTestCase (  2,    2,    hel5, hel5name, true, *schedIt, true,  useIdealRrc), TestCase::EXTENSIVE);
          AddTestCase (new LteX2HandoverTestCase (  3,    0,    hel3, hel3name, true, *schedIt, true,  useIdealRrc), TestCase::EXTENSIVE);
          AddTestCase (new LteX2HandoverTestCase (  3,    1,    hel3, hel3name, true, *schedIt, true,  useIdealRrc), TestCase::EXTENSIVE);
          AddTestCase (new LteX2HandoverTestCase (  3,    2,    hel3, hel3name, true, *schedIt, true,  useIdealRrc), TestCase::EXTENSIVE);
          AddTestCase (new LteX2HandoverTestCase (  3,    0,    hel4, hel4name, true, *schedIt, true,  useIdealRrc), TestCase::EXTENSIVE);
          AddTestCase (new LteX2HandoverTestCase (  3,    1,    hel4, hel4name, true, *schedIt, true,  useIdealRrc), TestCase::EXTENSIVE);
          AddTestCase (new LteX2HandoverTestCase (  3,    2,    hel4, hel4name, true, *schedIt, true,  useIdealRrc), TestCase::EXTENSIVE);
          AddTestCase (new LteX2HandoverTestCase (  3,    0,    hel5, hel5name, true, *schedIt, true,  useIdealRrc), TestCase::EXTENSIVE);
          AddTestCase (new LteX2HandoverTestCase (  3,    1,    hel5, hel5name, true, *schedIt, true,  useIdealRrc), TestCase::EXTENSIVE);
          AddTestCase (new LteX2HandoverTestCase (  3,    2,    hel5, hel5name, true, *schedIt, true,  useIdealRrc), TestCase::QUICK);

        }
    }
}

static LteX2HandoverTestSuite g_lteX2HandoverTestSuiteInstance;<|MERGE_RESOLUTION|>--- conflicted
+++ resolved
@@ -36,11 +36,7 @@
  * \ingroup tests
  *
  * \brief HandoverEvent structure
-<<<<<<< HEAD
  */
-=======
- */ 
->>>>>>> e7b7b46c
 struct HandoverEvent
 {
   Time startTime; ///< start time
@@ -54,13 +50,9 @@
  * \ingroup lte-test
  * \ingroup tests
  *
- * \brief Test X2 Handover. In this test is used NoOpHandoverAlgorithm and 
-<<<<<<< HEAD
+ * \brief Test X2 Handover. In this test is used NoOpHandoverAlgorithm and
  * the request for handover is generated manually, and it is not based on measurements.
-=======
- * the request for handover is generated mannually, and it is not based on measurements.
->>>>>>> e7b7b46c
- */ 
+ */
 class LteX2HandoverTestCase : public TestCase
 {
 public:
@@ -75,11 +67,7 @@
    * \param useUdp true if UDP is to be used, false if TCP is to be used
    * \param schedulerType the scheduler type
    * \param admitHo
-<<<<<<< HEAD
    * \param useIdealRrc true if the ideal RRC should be used
-=======
-   * \param useIdealRrc true if the ideal RRC should be used 
->>>>>>> e7b7b46c
    */
   LteX2HandoverTestCase (uint32_t nUes, uint32_t nDedicatedBearers, std::list<HandoverEvent> handoverEventList, std::string handoverEventListName, bool useUdp, std::string schedulerType, bool admitHo, bool useIdealRrc);
 
@@ -88,19 +76,11 @@
    * Build name string
    * \param nUes number of UEs in the test
    * \param nDedicatedBearers number of bearers to be activated per UE
-<<<<<<< HEAD
    * \param handoverEventListName
    * \param useUdp true if UDP is to be used, false if TCP is to be used
    * \param schedulerType the scheduler type
    * \param admitHo
    * \param useIdealRrc true if the ideal RRC should be used
-=======
-   * \param handoverEventListName 
-   * \param useUdp true if UDP is to be used, false if TCP is to be used
-   * \param schedulerType the scheduler type
-   * \param admitHo
-   * \param useIdealRrc true if the ideal RRC should be used 
->>>>>>> e7b7b46c
    * \returns the name string
    */
   static std::string BuildNameString (uint32_t nUes, uint32_t nDedicatedBearers, std::string handoverEventListName, bool useUdp, std::string schedulerType, bool admitHo, bool useIdealRrc);
@@ -123,21 +103,13 @@
   bool     m_useIdealRrc; ///< whether to use the ideal RRC
   Ptr<LteHelper> m_lteHelper; ///< LTE helper
   Ptr<PointToPointEpcHelper> m_epcHelper; ///< EPC helper
-<<<<<<< HEAD
-
-=======
-  
->>>>>>> e7b7b46c
+
 /**
  * \ingroup lte-test
  * \ingroup tests
  *
  * \brief BearerData structure
-<<<<<<< HEAD
  */
-=======
- */ 
->>>>>>> e7b7b46c
   struct BearerData
   {
     uint32_t bid; ///< BID
@@ -152,11 +124,7 @@
  * \ingroup tests
  *
  * \brief UeData structure
-<<<<<<< HEAD
  */
-=======
- */ 
->>>>>>> e7b7b46c
   struct UeData
   {
     uint32_t id; ///< ID
@@ -166,20 +134,12 @@
 /**
  * \brief Save stats after handover function
  * \param ueIndex the index of the UE
-<<<<<<< HEAD
  */
-=======
- */ 
->>>>>>> e7b7b46c
   void SaveStatsAfterHandover (uint32_t ueIndex);
 /**
  * \brief Check stats a while after handover function
  * \param ueIndex the index of the UE
-<<<<<<< HEAD
  */
-=======
- */ 
->>>>>>> e7b7b46c
   void CheckStatsAWhileAfterHandover (uint32_t ueIndex);
 
   std::vector<UeData> m_ueDataVector; ///< UE data vector
@@ -246,11 +206,8 @@
 
   Config::SetDefault ("ns3::PointToPointEpcHelper::S1apLinkDelay", TimeValue(Seconds(0)));
 
-<<<<<<< HEAD
   Config::SetDefault ("ns3::LteEnbRrc::SrsPeriodicity", UintegerValue (40));
 
-=======
->>>>>>> e7b7b46c
   int64_t stream = 1;
 
   m_lteHelper = CreateObject<LteHelper> ();
@@ -552,7 +509,6 @@
   NS_TEST_ASSERT_MSG_NE (ueManager, 0, "RNTI " << rnti << " not found in eNB");
 
   UeManager::State ueManagerState = ueManager->GetState ();
-  NS_LOG_UNCOND("ueManagerState " << ueManagerState);
   NS_TEST_ASSERT_MSG_EQ (ueManagerState, UeManager::CONNECTED_NORMALLY, "Wrong UeManager state!");
   NS_ASSERT_MSG (ueManagerState == UeManager::CONNECTED_NORMALLY, "Wrong UeManager state!");
 
@@ -641,11 +597,7 @@
  * \ingroup tests
  *
  * \brief Lte X2 Handover Test Suite
-<<<<<<< HEAD
  */
-=======
- */ 
->>>>>>> e7b7b46c
 class LteX2HandoverTestSuite : public TestSuite
 {
 public:
